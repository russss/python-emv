from setuptools import setup
from codecs import open
from os import path

here = path.abspath(path.dirname(__file__))

with open("README.md") as f:
    long_description = f.read()

version = {}
with open(path.join(here, "emv", "__init__.py")) as fp:
    exec(fp.read(), version)

setup(
    name="emv",
    version=version["__version__"],
    description="EMV Smartcard Protocol Library",
    long_description=long_description,
    long_description_content_type="text/markdown",
    license="MIT",
    author="Russ Garrett",
    author_email="russ@garrett.co.uk",
    url="https://github.com/russss/python-emv",
    classifiers=[
        "Development Status :: 4 - Beta",
        "License :: OSI Approved :: MIT License",
        "Programming Language :: Python :: 3",
    ],
    keywords="smartcard emv payment",
    python_requires=">=3.4",
    packages=["emv", "emv.protocol", "emv.command"],
    install_requires=[
<<<<<<< HEAD
        "argparse==1.4.0",
=======
        "enum-compat==0.0.3",
>>>>>>> c0d5ce46
        "pyscard==2.0.0",
        "pycountry==20.7.3",
        "terminaltables==3.1.0",
        "click==7.1.2",
    ],
    entry_points={"console_scripts": {"emvtool=emv.command.client:run"}},
)<|MERGE_RESOLUTION|>--- conflicted
+++ resolved
@@ -30,11 +30,6 @@
     python_requires=">=3.4",
     packages=["emv", "emv.protocol", "emv.command"],
     install_requires=[
-<<<<<<< HEAD
-        "argparse==1.4.0",
-=======
-        "enum-compat==0.0.3",
->>>>>>> c0d5ce46
         "pyscard==2.0.0",
         "pycountry==20.7.3",
         "terminaltables==3.1.0",
