--- conflicted
+++ resolved
@@ -51,17 +51,11 @@
             i += tag_len
             if len(data) <= i:
                 log.info("Invalid TLV - read beyond end of buffer at %s: %s", tag, data)
-<<<<<<< HEAD
                 return tlv
-            length = data[i]
-            i += 1
-=======
-                return data
 
             length, length_len = read_length(data[i:])
             i += length_len
 
->>>>>>> c5428676
             value = data[i : i + length]
 
             if is_constructed(tag[0]):
